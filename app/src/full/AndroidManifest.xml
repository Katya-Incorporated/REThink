<?xml version="1.0" encoding="utf-8"?>
<manifest xmlns:android="http://schemas.android.com/apk/res/android"
<<<<<<< HEAD
    xmlns:tools="http://schemas.android.com/tools">

    <uses-permission android:name="android.permission.RECEIVE_BOOT_COMPLETED" />
=======
    package="com.celzero.bravedns">
>>>>>>> ed635feb

    <application
        android:name=".RethinkDnsApplication"
        android:allowBackup="true"
        android:icon="@mipmap/ic_launcher"
        android:label="@string/app_name"
        android:largeHeap="true"
        android:localeConfig="@xml/locale_config"
        android:roundIcon="@mipmap/ic_launcher_round"
        android:enableOnBackInvokedCallback="true"
        android:supportsRtl="true"
        android:theme="@style/AppThemeInitial">
        <meta-data
            android:name="android.webkit.WebView.MetricsOptOut"
            android:value="true" />

        <activity
            android:name=".ui.FirewallActivity"
            android:finishOnTaskLaunch="true" />
        <activity
            android:name=".ui.HomeScreenActivity"
            android:exported="true"
            android:launchMode="singleTask">
            <intent-filter>
                <action android:name="android.intent.action.MAIN" />
                <category android:name="android.intent.category.LAUNCHER" />
            </intent-filter>
            <intent-filter>
                <action android:name="android.service.quicksettings.action.QS_TILE_PREFERENCES" />
            </intent-filter>
            <intent-filter>
                <action android:name="android.intent.action.VIEW" />

                <category android:name="android.intent.category.DEFAULT" />
                <category android:name="android.intent.category.BROWSABLE" />

                <data android:scheme="content" />
                <data android:scheme="file" />
                <data android:mimeType="*/*" />
                <data android:pathPattern=".*\\.rbk" />
                <data android:host="*" />
            </intent-filter>
        </activity>
        <activity
            android:name=".ui.DnsDetailActivity"
            android:finishOnTaskLaunch="true" />
        <activity
            android:name=".ui.WelcomeActivity"
            android:finishOnTaskLaunch="true"
            android:noHistory="true" />
        <activity
            android:name=".ui.AppInfoActivity"
            android:finishOnTaskLaunch="true" />
        <activity
            android:name=".ui.PauseActivity"
            android:launchMode="singleInstance" />
        <activity
            android:name=".ui.DnsListActivity"
            android:finishOnTaskLaunch="true" />
        <activity
            android:name=".ui.CustomRulesActivity"
            android:finishOnTaskLaunch="true" />
        <activity
            android:name=".ui.ConfigureRethinkBasicActivity"
            android:finishOnTaskLaunch="true" />
        <activity
            android:name=".ui.ProxySettingsActivity"
            android:finishOnTaskLaunch="true" />
        <activity
            android:name=".ui.MiscSettingsActivity"
            android:finishOnTaskLaunch="true" />
        <activity
            android:name=".ui.TunnelSettingsActivity"
            android:finishOnTaskLaunch="true" />
        <activity
            android:name=".ui.AppDetailActivity"
            android:finishOnTaskLaunch="true" />
        <activity
            android:name=".ui.DetailedStatisticsActivity"
            android:finishOnTaskLaunch="true" />
        <activity
            android:name=".ui.NetworkLogsActivity"
            android:finishOnTaskLaunch="true" />
        <activity
            android:name=".ui.NotificationHandlerDialog"
            android:excludeFromRecents="true"
            android:launchMode="singleInstance"
            android:taskAffinity=""
            android:theme="@style/AppThemeDialog" />

        <receiver
            android:name=".receiver.BraveAutoStartReceiver"
            android:exported="true"
            android:label="@string/app_name">
            <intent-filter android:priority="999">
                <action android:name="android.intent.action.BOOT_COMPLETED" />
                <action android:name="android.intent.action.REBOOT" />
            </intent-filter>
        </receiver>
        <receiver
            android:name=".receiver.NotificationActionReceiver"
            android:label="@string/app_name" />

        <service
            android:name="androidx.appcompat.app.AppLocalesMetadataHolderService"
            android:enabled="false"
            android:exported="false">
            <meta-data
                android:name="autoStoreLocales"
                android:value="true" />
        </service>

        <service
            android:name=".util.BackgroundAccessibilityService"
            android:exported="true"
            android:label="@string/app_name"
            android:permission="android.permission.BIND_ACCESSIBILITY_SERVICE">
            <intent-filter>
                <action android:name="android.accessibilityservice.AccessibilityService" />
            </intent-filter>

            <meta-data
                android:name="android.accessibilityservice"
                android:resource="@xml/accessibility_service_config" />
        </service>

        <provider
            android:name="androidx.core.content.FileProvider"
            android:authorities="com.celzero.bravedns.provider;com.celzero.bravedns.backup.BackupAgent"
            android:exported="false"
            android:grantUriPermissions="true">
            <meta-data
                android:name="android.support.FILE_PROVIDER_PATHS"
                android:resource="@xml/file_provider_paths" />
        </provider>
    </application>
</manifest><|MERGE_RESOLUTION|>--- conflicted
+++ resolved
@@ -1,12 +1,8 @@
 <?xml version="1.0" encoding="utf-8"?>
 <manifest xmlns:android="http://schemas.android.com/apk/res/android"
-<<<<<<< HEAD
     xmlns:tools="http://schemas.android.com/tools">
 
     <uses-permission android:name="android.permission.RECEIVE_BOOT_COMPLETED" />
-=======
-    package="com.celzero.bravedns">
->>>>>>> ed635feb
 
     <application
         android:name=".RethinkDnsApplication"
