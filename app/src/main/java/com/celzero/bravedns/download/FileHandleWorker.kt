/*
 * Copyright 2021 RethinkDNS and its authors
 *
 * Licensed under the Apache License, Version 2.0 (the "License");
 * you may not use this file except in compliance with the License.
 * You may obtain a copy of the License at
 *
 * https://www.apache.org/licenses/LICENSE-2.0
 *
 * Unless required by applicable law or agreed to in writing, software
 * distributed under the License is distributed on an "AS IS" BASIS,
 * WITHOUT WARRANTIES OR CONDITIONS OF ANY KIND, either express or implied.
 * See the License for the specific language governing permissions and
 * limitations under the License.
 */
package com.celzero.bravedns.download

import android.content.Context
import android.util.Log
import androidx.work.Worker
import androidx.work.WorkerParameters
import androidx.work.workDataOf
<<<<<<< HEAD
import com.celzero.bravedns.automaton.RethinkBlocklistManager
import com.celzero.bravedns.download.BlocklistDownloadHelper.Companion.deleteOldFiles
=======
import com.celzero.bravedns.download.BlocklistDownloadHelper.Companion.deleteFromExternalDir
>>>>>>> 194a3d89
import com.celzero.bravedns.service.PersistentState
import com.celzero.bravedns.ui.HomeScreenActivity.GlobalVariable.DEBUG
import com.celzero.bravedns.util.Constants
import com.celzero.bravedns.util.Constants.Companion.INIT_TIME_MS
import com.celzero.bravedns.util.Constants.Companion.LOCAL_BLOCKLIST_DOWNLOAD_FOLDER_NAME
import com.celzero.bravedns.util.LoggerConstants.Companion.LOG_TAG_DOWNLOAD
import com.celzero.bravedns.util.Utilities
import com.celzero.bravedns.util.Utilities.Companion.hasLocalBlocklists
import com.celzero.bravedns.util.Utilities.Companion.localBlocklistDownloadPath
import dnsx.Dnsx
import kotlinx.coroutines.CoroutineScope
import kotlinx.coroutines.Dispatchers
import kotlinx.coroutines.launch
import org.koin.core.component.KoinComponent
import org.koin.core.component.inject
import java.io.File

/**
 * Class responsible for copying the files from External path to canonical path.
 * The worker will be triggered once the DownloadWatcher worker finishes its work.
 *
 * File handler should check if the files are available in the external file path.
 * If yes, will copy to the canonical path and will stop the worker.
 *
 * As of now the code is written only for the local block list copy.
 */

class FileHandleWorker(val context: Context, workerParameters: WorkerParameters) :
        Worker(context, workerParameters), KoinComponent {

    val persistentState by inject<PersistentState>()

    override fun doWork(): Result {
        try {
            val timestamp = inputData.getLong("blocklistDownloadInitiatedTime", Long.MIN_VALUE)
            if (DEBUG) Log.d(LOG_TAG_DOWNLOAD, "blocklistDownloadInitiatedTime - $timestamp")

            // invalid download initiated time
            if (timestamp <= INIT_TIME_MS) {
                Log.w(LOG_TAG_DOWNLOAD, "timestamp version invalid $timestamp")
                return Result.failure()
            }

            // A file move from external file path to app data dir is preferred because it is an
            // atomic operation: but Android doesn't support move/rename across mount points.
            val response = copyFiles(context, timestamp)

            val outputData = workDataOf(DownloadConstants.OUTPUT_FILES to response)

            return if (response) Result.success(outputData)
            else Result.failure()

        } catch (e: Exception) {
            Log.e(LOG_TAG_DOWNLOAD,
                  "FileHandleWorker Error while moving files to canonical path ${e.message}", e)
        }
        return Result.failure()
    }

    private fun copyFiles(context: Context, timestamp: Long): Boolean {
        try {
            if (!BlocklistDownloadHelper.isDownloadComplete(context, timestamp.toString())) {
                return false
            }

            BlocklistDownloadHelper.deleteFromCanonicalPath(context)
            val dir = File(
                BlocklistDownloadHelper.getExternalFilePath(context, timestamp.toString()))
            if (!dir.isDirectory) {
                Log.w(LOG_TAG_DOWNLOAD,
                      "Abort: file download path ${dir.absolutePath} isn't a directory")
                return false
            }

            val children = dir.list()
            if (children.isNullOrEmpty()) {
                Log.w(LOG_TAG_DOWNLOAD, "Abort: ${dir.absolutePath} is empty directory")
                return false
            }

            // In case of failure, all files in
            // 1. "from" dir will be deleted by deleteFromExternalDir
            // 2. "to" dir will be delete by deleteFromCanonicalPath
            // during the next download downloadLocalBlocklist
            for (i in children.indices) {
                val from = dir.absolutePath + File.separator + children[i]
                val to = localBlocklistDownloadPath(context, children[i], timestamp)
                if (to == null) {
                    Log.w(LOG_TAG_DOWNLOAD, "Copy failed from $from, to: $to")
                    return false
                }
                val result = Utilities.copy(from, to)

                if (!result) {
                    Log.w(LOG_TAG_DOWNLOAD, "Copy failed from: $from, to: $to")
                    return false
                }
            }
            val destinationDir = File(
                "${context.filesDir.canonicalPath}${File.separator}$timestamp${File.separator}")

            Log.i(LOG_TAG_DOWNLOAD,
                  "After copy, dest dir: $destinationDir, ${destinationDir.isDirectory}, ${destinationDir.list()?.count()}")

            if (!hasLocalBlocklists(context, timestamp) || !isDownloadValid(timestamp)) {
                return false
            }

            updatePersistenceOnCopySuccess(timestamp)
<<<<<<< HEAD
            deleteOldFiles(context, timestamp, AppDownloadManager.DownloadType.LOCAL)
=======
            deleteFromExternalDir(context, timestamp)
>>>>>>> 194a3d89
            return true

        } catch (e: Exception) {
            Log.e(LOG_TAG_DOWNLOAD, "AppDownloadManager Copy exception: ${e.message}", e)
        }
        return false
    }

    private fun updatePersistenceOnCopySuccess(timestamp: Long) {
        persistentState.localBlocklistTimestamp = timestamp
        persistentState.blocklistEnabled = true
        io {
            RethinkBlocklistManager.readJson(context, AppDownloadManager.DownloadType.LOCAL,
                                             timestamp)
        }
    }

    /**
     * Post the check of number of files downloaded by the
     * download manager, need to validate the downloaded files.
     * As of now there is no checksum validation.
     * So validating the downloaded files by
     * create localBraveDNS object. If the object returned by the
     * Dnsx is not null then valid. Null/exception will be invalid.
     */
    private fun isDownloadValid(timestamp: Long): Boolean {
        try {
            val path: String = Utilities.localBlocklistDownloadBasePath(context,
                                                                        LOCAL_BLOCKLIST_DOWNLOAD_FOLDER_NAME,
                                                                        timestamp)
            val braveDNS = Dnsx.newBraveDNSLocal(path + Constants.ONDEVICE_BLOCKLIST_FILE_TD,
                                                 path + Constants.ONDEVICE_BLOCKLIST_FILE_RD,
                                                 path + Constants.ONDEVICE_BLOCKLIST_FILE_BASIC_CONFIG,
                                                 path + Constants.ONDEVICE_BLOCKLIST_FILE_TAG)
            if (DEBUG) Log.d(LOG_TAG_DOWNLOAD,
                             "AppDownloadManager isDownloadValid? ${braveDNS != null}")
            return braveDNS != null
        } catch (e: Exception) {
            Log.e(LOG_TAG_DOWNLOAD, "AppDownloadManager isDownloadValid exception: ${e.message}", e)
        }
        return false
    }

    private fun io(f: suspend () -> Unit) {
        CoroutineScope(Dispatchers.IO).launch {
            f()
        }
    }

}<|MERGE_RESOLUTION|>--- conflicted
+++ resolved
@@ -20,12 +20,8 @@
 import androidx.work.Worker
 import androidx.work.WorkerParameters
 import androidx.work.workDataOf
-<<<<<<< HEAD
 import com.celzero.bravedns.automaton.RethinkBlocklistManager
 import com.celzero.bravedns.download.BlocklistDownloadHelper.Companion.deleteOldFiles
-=======
-import com.celzero.bravedns.download.BlocklistDownloadHelper.Companion.deleteFromExternalDir
->>>>>>> 194a3d89
 import com.celzero.bravedns.service.PersistentState
 import com.celzero.bravedns.ui.HomeScreenActivity.GlobalVariable.DEBUG
 import com.celzero.bravedns.util.Constants
@@ -135,11 +131,7 @@
             }
 
             updatePersistenceOnCopySuccess(timestamp)
-<<<<<<< HEAD
             deleteOldFiles(context, timestamp, AppDownloadManager.DownloadType.LOCAL)
-=======
-            deleteFromExternalDir(context, timestamp)
->>>>>>> 194a3d89
             return true
 
         } catch (e: Exception) {
