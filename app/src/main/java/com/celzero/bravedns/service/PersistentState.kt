--- conflicted
+++ resolved
@@ -134,12 +134,7 @@
     var numberOfBlockedRequests by longPref("dns_blocked_request").withDefault<Long>(0)
 
     // whether to block connections from apps not in the foreground
-    private var _blockAppWhenBackground by
-<<<<<<< HEAD
-    booleanPref("background_mode").withDefault<Boolean>(false)
-=======
-        booleanPref("background_mode").withDefault<Boolean>(false)
->>>>>>> ed635feb
+    private var _blockAppWhenBackground by booleanPref("background_mode").withDefault<Boolean>(false)
 
     // whether to check for app updates once-a-week (on website / play-store builds)
     var checkForAppUpdate by booleanPref("check_for_app_update").withDefault<Boolean>(true)
@@ -189,12 +184,7 @@
 
     // user setting to use custom download manager or android's default download manager
     // default: false, i.e., use android's default download manager
-    var useCustomDownloadManager by
-<<<<<<< HEAD
-    booleanPref("use_custom_download_managet").withDefault<Boolean>(true)
-=======
-        booleanPref("use_custom_download_managet").withDefault<Boolean>(false)
->>>>>>> ed635feb
+    var useCustomDownloadManager by booleanPref("use_custom_download_managet").withDefault<Boolean>(false)
 
     // custom download manager's last generated id
     var customDownloaderLastGeneratedId by
@@ -227,12 +217,7 @@
     var filterIpv4inIpv6 by booleanPref("filter_ip4_ipv6").withDefault<Boolean>(true)
 
     // universal firewall settings to block all http connections
-    private var _blockHttpConnections by
-<<<<<<< HEAD
-    booleanPref("block_http_connections").withDefault<Boolean>(false)
-=======
-        booleanPref("block_http_connections").withDefault<Boolean>(false)
->>>>>>> ed635feb
+    private var _blockHttpConnections by booleanPref("block_http_connections").withDefault<Boolean>(false)
 
     // universal firewall settings to block all metered connections
     private var _blockMeteredConnections by
