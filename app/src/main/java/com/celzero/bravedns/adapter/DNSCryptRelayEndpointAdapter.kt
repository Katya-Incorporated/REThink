--- conflicted
+++ resolved
@@ -50,15 +50,8 @@
 ) : PagedListAdapter<DNSCryptRelayEndpoint, DNSCryptRelayEndpointAdapter.DNSCryptRelayEndpointViewHolder>(DIFF_CALLBACK) {
 
     companion object {
-<<<<<<< HEAD
-        private val DIFF_CALLBACK = object : DiffUtil.ItemCallback<DNSCryptRelayEndpoint>() {
-            // Concert details may have changed if reloaded from the database,
-            // but ID is fixed.
-=======
         private val DIFF_CALLBACK = object :
             DiffUtil.ItemCallback<DNSCryptRelayEndpoint>() {
-
->>>>>>> 7c75ea5a
             override fun areItemsTheSame(oldConnection: DNSCryptRelayEndpoint, newConnection: DNSCryptRelayEndpoint) = oldConnection.id == newConnection.id
 
             override fun areContentsTheSame(oldConnection: DNSCryptRelayEndpoint, newConnection: DNSCryptRelayEndpoint) = oldConnection == newConnection
@@ -66,17 +59,9 @@
     }
 
     override fun onCreateViewHolder(parent: ViewGroup, viewType: Int): DNSCryptRelayEndpointViewHolder {
-<<<<<<< HEAD
         val itemBinding = DnsCryptEndpointListItemBinding.inflate(LayoutInflater.from(parent.context), parent, false)
         //v.setBackgroundColor(context.getColor(R.color.colorPrimary))
         return DNSCryptRelayEndpointViewHolder(itemBinding)
-=======
-        val v: View = LayoutInflater.from(parent.context).inflate(
-            R.layout.dns_crypt_endpoint_list_item,
-            parent, false
-        )
-        return DNSCryptRelayEndpointViewHolder(v)
->>>>>>> 7c75ea5a
     }
 
     override fun onBindViewHolder(holder: DNSCryptRelayEndpointViewHolder, position: Int) {
@@ -87,7 +72,6 @@
 
     inner class DNSCryptRelayEndpointViewHolder(private val b: DnsCryptEndpointListItemBinding) : RecyclerView.ViewHolder(b.root) {
 
-<<<<<<< HEAD
         fun update(dnsCryptRelayEndpoint: DNSCryptRelayEndpoint) {
             //if(DEBUG) Log.d(LOG_TAG,"Update - dohName ==> ${dnsCryptRelayEndpoint.dnsCryptRelayURL}")
             b.dnsCryptEndpointListUrlName.text = dnsCryptRelayEndpoint.dnsCryptRelayName
@@ -101,34 +85,6 @@
             } else {
                 b.dnsCryptEndpointListUrlExplanation.text = ""
             }
-=======
-        // Overall view
-        private var rowView: View? = null
-
-        // Contents of the condensed view
-        private var urlNameTxt : TextView
-        private var urlExplanationTxt : TextView
-        private var imageAction: CheckBox
-        private var infoImage : ImageView
-
-
-        init {
-            rowView = itemView
-            urlNameTxt = itemView.findViewById(R.id.dns_crypt_endpoint_list_url_name)
-            urlExplanationTxt = itemView.findViewById(R.id.dns_crypt_endpoint_list_url_explanation)
-            imageAction = itemView.findViewById(R.id.dns_crypt_endpoint_list_action_image)
-            infoImage = itemView.findViewById(R.id.dns_crypt_endpoint_list_info_image)
-        }
-
-        fun update(dnsCryptRelayEndpoint: DNSCryptRelayEndpoint?) {
-            if (dnsCryptRelayEndpoint != null) {
-                urlNameTxt.text = dnsCryptRelayEndpoint.dnsCryptRelayName
-                if (dnsCryptRelayEndpoint.isSelected) {
-                    urlExplanationTxt.text = context.getString(R.string.dns_connected)
-                } else {
-                    urlExplanationTxt.text = ""
-                }
->>>>>>> 7c75ea5a
 
             b.dnsCryptEndpointListActionImage.isChecked = dnsCryptRelayEndpoint.isSelected
             if (dnsCryptRelayEndpoint.isCustom && !dnsCryptRelayEndpoint.isSelected) {
@@ -147,24 +103,13 @@
                 if (b.dnsCryptEndpointListActionImage.isChecked && !state) {
                     b.dnsCryptEndpointListActionImage.isChecked = state
                 }
-<<<<<<< HEAD
+
             }
             b.dnsCryptEndpointListActionImage.setOnClickListener {
                 dnsCryptRelayEndpoint.isSelected = b.dnsCryptEndpointListActionImage.isChecked
                 val state = updateDNSCryptRelayDetails(dnsCryptRelayEndpoint)
                 if (b.dnsCryptEndpointListActionImage.isChecked && !state) {
                     b.dnsCryptEndpointListActionImage.isChecked = state
-=======
-                imageAction.setOnClickListener {
-                    dnsCryptRelayEndpoint.isSelected = imageAction.isChecked
-                    val state = updateDNSCryptRelayDetails(dnsCryptRelayEndpoint)
-                    if (imageAction.isChecked && !state) {
-                        imageAction.isChecked = state
-                    }
-                }
-                infoImage.setOnClickListener {
-                    showExplanationOnImageClick(dnsCryptRelayEndpoint)
->>>>>>> 7c75ea5a
                 }
                 //showExplanationOnImageClick(dnsCryptRelayEndpoint)
             }
