--- conflicted
+++ resolved
@@ -24,14 +24,11 @@
 import androidx.viewpager2.widget.ViewPager2
 import by.kirich1409.viewbindingdelegate.viewBinding
 import com.celzero.bravedns.R
-<<<<<<< HEAD
 import com.celzero.bravedns.util.Constants
 import com.google.android.material.tabs.TabLayout
-=======
 import com.celzero.bravedns.database.ConnectionTrackerRepository
 import com.celzero.bravedns.databinding.ActivityFaqWebviewLayoutBinding
 import com.celzero.bravedns.databinding.ActivityFirewallBinding
->>>>>>> 09d509d1
 import com.google.android.material.tabs.TabLayoutMediator
 
 class FirewallActivity : AppCompatActivity(R.layout.activity_firewall) {
@@ -42,11 +39,8 @@
 
     override fun onCreate(savedInstanceState: Bundle?) {
         super.onCreate(savedInstanceState)
-<<<<<<< HEAD
         setContentView(R.layout.activity_firewall)
         screenToLoad = intent.getIntExtra(Constants.SCREEN_TO_LOAD,0)
-=======
->>>>>>> 09d509d1
         init()
     }
 
@@ -65,40 +59,20 @@
             }
         }
 
-<<<<<<< HEAD
-        TabLayoutMediator(tabLayoutFirewall, viewPagerFirewall) { tab, position ->
-=======
         //viewPagerFirewall.fakeDragBy(1000F)
 
         TabLayoutMediator(b.firewallActTabLayout, b.firewallActViewpager) { tab, position ->
->>>>>>> 09d509d1
             tab.text = when (position) {
                 0 -> getString(R.string.firewall_act_universal_tab)
                 1 -> getString(R.string.firewall_act_network_monitor_tab)
                 else -> getString(R.string.firewall_act_apps_tab)
             }
-<<<<<<< HEAD
             //viewPagerFirewall.setCurrentItem(tab.position, false)
         }.attach()
 
-        viewPagerFirewall.setCurrentItem(screenToLoad, false)
-        viewPagerFirewall.offscreenPageLimit = 2
-=======
-            b.firewallActViewpager.setCurrentItem(tab.position, true)
-        }.attach()
+        b.firewallActViewpager.offscreenPageLimit = 2
+        b.firewallActViewpager.setCurrentItem(screenToLoad, true)
 
-
-        val recyclerViewField = ViewPager2::class.java.getDeclaredField("mRecyclerView")
-        recyclerViewField.isAccessible = true
-        val recyclerView = recyclerViewField.get(b.firewallActViewpager) as RecyclerView
-
-        val touchSlopField = RecyclerView::class.java.getDeclaredField("mTouchSlop")
-        touchSlopField.isAccessible = true
-        val touchSlop = touchSlopField.get(recyclerView) as Int
-        touchSlopField.set(recyclerView, touchSlop * 3)       // "8" was obtained experimentally
-
-        connectionTrackerRepository.deleteConnectionTrackerCount()
->>>>>>> 09d509d1
 
     }
 
